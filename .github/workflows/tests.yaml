name: Tests
on:
  push:
  pull_request:
  workflow_dispatch:

jobs:
  go_test:
    name: Main Tests
    runs-on: ${{ matrix.os }}
    defaults:
      run:
        shell: bash
    strategy:
      matrix:
<<<<<<< HEAD
        os: [ubuntu-latest, macos-latest, windows-latest, macos-13, ubuntu-24.04-arm]
        go: ["1.23"]
=======
        os: [ubuntu-latest, macos-latest, windows-latest, macos-13]
        go: ["1.24"]
>>>>>>> 1ed77922
      fail-fast: false
    steps:
      - uses: actions/checkout@v4
      - uses: actions/setup-go@v5
        with:
          go-version: ${{ matrix.go }}
      - name: Run Main Tests
        run: |
          go test -v

  test_examples:
    name: Test Examples
    runs-on: ${{ matrix.os }}
    strategy:
      matrix:
        os: [ubuntu-latest, macos-latest]
        go: [ "1.23" ]
    defaults:
      run:
        shell: bash
    steps:
      - uses: actions/checkout@v4
      - uses: actions/setup-go@v5
        with:
          go-version: ${{ matrix.go }}
      - name: Test Examples
        run: make test.examples
  test-arrow:
    name: Test Arrow
    runs-on: ${{ matrix.os }}
    defaults:
      run:
        shell: bash
    strategy:
      matrix:
        os: [ ubuntu-latest, macos-latest, windows-latest ]
        go: [ "1.23" ]
      fail-fast: false
    steps:
      - uses: actions/checkout@v4
      - uses: actions/setup-go@v5
        with:
          go-version: ${{ matrix.go }}
      - name: Run Arrow Tests
        run: go test -v -tags=duckdb_arrow
  test-dynamic-lib:
    name: Dynamic Lib Tests
    runs-on: ${{ matrix.os }}
    defaults:
      run:
        shell: bash
    strategy:
      matrix:
        include:
          - os: "macos-13"
            filename: "libduckdb-osx-universal"
            filepath: "DYLD_LIBRARY_PATH"
          - os: "macos-14"
            filename: "libduckdb-osx-universal"
            filepath: "DYLD_LIBRARY_PATH"
          - os: "ubuntu-latest"
            filename: "libduckdb-linux-amd64"
            filepath: "LD_LIBRARY_PATH"
          - os: "ubuntu-24.04-arm"
            filename: "libduckdb-linux-aarch64"
            filepath: "LD_LIBRARY_PATH"
      fail-fast: false
    steps:
      - uses: actions/checkout@v4
      - uses: actions/setup-go@v5
        with:
          go-version: 1.23
      - name: Run Dynamic Lib Tests
        run: |
          make test.dynamic.lib FILENAME=${{ matrix.filename }} VERSION=v1.2.0
          CGO_ENABLED=1 CGO_LDFLAGS="-lduckdb -L${SRCDIR}dynamic-dir" ${{ matrix.filepath }}=${SRCDIR}dynamic-dir go test -tags=duckdb_use_lib
  test-static-lib-darwin-arm64:
    name: Static Lib Tests Darwin ARM64
    runs-on: macos-latest
    defaults:
      run:
        shell: bash
    steps:
      - uses: actions/checkout@v4
      - uses: actions/setup-go@v5
        with:
          go-version: 1.23
      - name: Run Static Lib Tests Darwin ARM64
        run: |
          make test.static.lib.darwin.arm64
          CGO_ENABLED=1 CPPFLAGS="-DDUCKDB_STATIC_BUILD" CGO_LDFLAGS="-lduckdb -lc++ -L${SRCDIR}static-dir" go test -tags=duckdb_use_static_lib<|MERGE_RESOLUTION|>--- conflicted
+++ resolved
@@ -13,13 +13,8 @@
         shell: bash
     strategy:
       matrix:
-<<<<<<< HEAD
         os: [ubuntu-latest, macos-latest, windows-latest, macos-13, ubuntu-24.04-arm]
-        go: ["1.23"]
-=======
-        os: [ubuntu-latest, macos-latest, windows-latest, macos-13]
         go: ["1.24"]
->>>>>>> 1ed77922
       fail-fast: false
     steps:
       - uses: actions/checkout@v4
@@ -36,7 +31,7 @@
     strategy:
       matrix:
         os: [ubuntu-latest, macos-latest]
-        go: [ "1.23" ]
+        go: [ "1.24" ]
     defaults:
       run:
         shell: bash
@@ -56,7 +51,7 @@
     strategy:
       matrix:
         os: [ ubuntu-latest, macos-latest, windows-latest ]
-        go: [ "1.23" ]
+        go: [ "1.24" ]
       fail-fast: false
     steps:
       - uses: actions/checkout@v4
@@ -91,7 +86,7 @@
       - uses: actions/checkout@v4
       - uses: actions/setup-go@v5
         with:
-          go-version: 1.23
+          go-version: 1.24
       - name: Run Dynamic Lib Tests
         run: |
           make test.dynamic.lib FILENAME=${{ matrix.filename }} VERSION=v1.2.0
@@ -106,7 +101,7 @@
       - uses: actions/checkout@v4
       - uses: actions/setup-go@v5
         with:
-          go-version: 1.23
+          go-version: 1.24
       - name: Run Static Lib Tests Darwin ARM64
         run: |
           make test.static.lib.darwin.arm64
