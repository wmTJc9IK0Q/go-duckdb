--- conflicted
+++ resolved
@@ -15,17 +15,9 @@
 )
 
 func TestArrow(t *testing.T) {
-<<<<<<< HEAD
-	defer VerifyAllocationCounters()
-
 	db := openDbWrapper(t, ``)
 	defer closeDbWrapper(t, db)
 
-=======
-	db := openDbWrapper(t, ``)
-	defer closeDbWrapper(t, db)
-
->>>>>>> 4eb179fc
 	createTable(t, db, `CREATE TABLE foo(bar VARCHAR, baz INTEGER)`)
 	conn := openConnWrapper(t, db, context.Background())
 	defer closeConnWrapper(t, conn)
@@ -206,17 +198,9 @@
 }
 
 func TestArrowClosedConn(t *testing.T) {
-<<<<<<< HEAD
-	defer VerifyAllocationCounters()
-
 	db := openDbWrapper(t, ``)
 	defer closeDbWrapper(t, db)
 
-=======
-	db := openDbWrapper(t, ``)
-	defer closeDbWrapper(t, db)
-
->>>>>>> 4eb179fc
 	conn := openConnWrapper(t, db, context.Background())
 	err := conn.Raw(func(driverConn any) error {
 		innerConn, ok := driverConn.(driver.Conn)
