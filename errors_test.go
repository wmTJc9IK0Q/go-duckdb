--- conflicted
+++ resolved
@@ -25,8 +25,6 @@
 }
 
 func TestErrConnect(t *testing.T) {
-	defer VerifyAllocationCounters()
-
 	t.Run(errParseDSN.Error(), func(t *testing.T) {
 		db, err := sql.Open(`duckdb`, `:mem ory:`)
 		defer closeDbWrapper(t, db)
@@ -53,11 +51,6 @@
 }
 
 func TestErrNestedMap(t *testing.T) {
-<<<<<<< HEAD
-	defer VerifyAllocationCounters()
-
-=======
->>>>>>> 4eb179fc
 	db := openDbWrapper(t, ``)
 	defer closeDbWrapper(t, db)
 
@@ -67,11 +60,6 @@
 }
 
 func TestErrAppender(t *testing.T) {
-<<<<<<< HEAD
-	defer VerifyAllocationCounters()
-
-=======
->>>>>>> 4eb179fc
 	t.Run(errInvalidCon.Error(), func(t *testing.T) {
 		var conn driver.Conn
 		a, err := NewAppenderFromConn(conn, "", "test")
@@ -202,11 +190,6 @@
 }
 
 func TestErrAppend(t *testing.T) {
-<<<<<<< HEAD
-	defer VerifyAllocationCounters()
-
-=======
->>>>>>> 4eb179fc
 	c, db, conn, a := prepareAppender(t, `CREATE TABLE test (id BIGINT, str VARCHAR)`)
 	defer cleanupAppender(t, c, db, conn, a)
 
@@ -217,11 +200,6 @@
 }
 
 func TestErrAppendDecimal(t *testing.T) {
-<<<<<<< HEAD
-	defer VerifyAllocationCounters()
-
-=======
->>>>>>> 4eb179fc
 	c, db, conn, a := prepareAppender(t, `CREATE TABLE test (d DECIMAL(8, 2))`)
 	defer cleanupAppender(t, c, db, conn, a)
 
@@ -232,11 +210,6 @@
 }
 
 func TestErrAppendEnum(t *testing.T) {
-<<<<<<< HEAD
-	defer VerifyAllocationCounters()
-
-=======
->>>>>>> 4eb179fc
 	c, db, conn, a := prepareAppender(t, testTypesEnumSQL+";"+`CREATE TABLE test (e my_enum)`)
 	defer cleanupAppender(t, c, db, conn, a)
 
@@ -245,11 +218,6 @@
 }
 
 func TestErrAppendSimpleStruct(t *testing.T) {
-<<<<<<< HEAD
-	defer VerifyAllocationCounters()
-
-=======
->>>>>>> 4eb179fc
 	c, db, conn, a := prepareAppender(t, `
 		CREATE TABLE test (
 			simple_struct STRUCT(A INT, B VARCHAR)
@@ -286,11 +254,6 @@
 }
 
 func TestErrAppendDuplicateStruct(t *testing.T) {
-<<<<<<< HEAD
-	defer VerifyAllocationCounters()
-
-=======
->>>>>>> 4eb179fc
 	c, db, conn, a := prepareAppender(t, `
 		CREATE TABLE test (
 			duplicate_struct STRUCT(Duplicate INT)
@@ -302,11 +265,6 @@
 }
 
 func TestErrAppendStruct(t *testing.T) {
-<<<<<<< HEAD
-	defer VerifyAllocationCounters()
-
-=======
->>>>>>> 4eb179fc
 	c, db, conn, a := prepareAppender(t, `
 		CREATE TABLE test (
 			mix STRUCT(a STRUCT(L VARCHAR[]), B STRUCT(L INT[])[])
@@ -318,11 +276,6 @@
 }
 
 func TestErrAppendList(t *testing.T) {
-<<<<<<< HEAD
-	defer VerifyAllocationCounters()
-
-=======
->>>>>>> 4eb179fc
 	c, db, conn, a := prepareAppender(t, `CREATE TABLE test(intSlice INT[])`)
 	defer cleanupAppender(t, c, db, conn, a)
 
@@ -333,11 +286,6 @@
 }
 
 func TestErrAppendStructWithList(t *testing.T) {
-<<<<<<< HEAD
-	defer VerifyAllocationCounters()
-
-=======
->>>>>>> 4eb179fc
 	c, db, conn, a := prepareAppender(t, `CREATE TABLE test (struct_with_list STRUCT(L INT[]))`)
 	defer cleanupAppender(t, c, db, conn, a)
 
@@ -348,11 +296,6 @@
 }
 
 func TestErrAppendNestedStruct(t *testing.T) {
-<<<<<<< HEAD
-	defer VerifyAllocationCounters()
-
-=======
->>>>>>> 4eb179fc
 	c, db, conn, a := prepareAppender(t, `
 		CREATE TABLE test (
 			wrapped_simple_struct STRUCT(a VARCHAR, B STRUCT(A INT, B VARCHAR)),
@@ -364,11 +307,6 @@
 }
 
 func TestErrAppendNestedList(t *testing.T) {
-<<<<<<< HEAD
-	defer VerifyAllocationCounters()
-
-=======
->>>>>>> 4eb179fc
 	c, db, conn, a := prepareAppender(t, `CREATE TABLE test(int_slice INT[][][])`)
 	defer cleanupAppender(t, c, db, conn, a)
 
@@ -381,11 +319,6 @@
 }
 
 func TestErrAppenderTSConversion(t *testing.T) {
-<<<<<<< HEAD
-	defer VerifyAllocationCounters()
-
-=======
->>>>>>> 4eb179fc
 	testCases := []string{"TIMESTAMP_NS", "TIMESTAMP", "TIMESTAMPTZ"}
 	for _, tc := range testCases {
 		t.Run(tc+" conversion error", func(t *testing.T) {
@@ -412,11 +345,6 @@
 }
 
 func TestDuckDBErrors(t *testing.T) {
-<<<<<<< HEAD
-	defer VerifyAllocationCounters()
-
-=======
->>>>>>> 4eb179fc
 	db := openDbWrapper(t, ``)
 	defer closeDbWrapper(t, db)
 
