--- conflicted
+++ resolved
@@ -945,7 +945,27 @@
 	require.Equal(t, float64(3), res.Get()["3"])
 }
 
-<<<<<<< HEAD
+func TestJSONColType(t *testing.T) {
+	db := openDbWrapper(t, ``)
+	defer closeDbWrapper(t, db)
+
+	_, err := db.Exec(`CREATE OR REPLACE TABLE test AS SELECT '[10]'::JSON AS col, 1 AS val`)
+	require.NoError(t, err)
+
+	res, err := db.QueryContext(context.Background(), `SELECT col AS value, count(*) AS count FROM test GROUP BY 1`)
+	require.NoError(t, err)
+	defer closeRowsWrapper(t, res)
+
+	columnTypes, err := res.ColumnTypes()
+	require.NoError(t, err)
+
+	require.Equal(t, 2, len(columnTypes))
+	require.Equal(t, aliasJSON, columnTypes[0].DatabaseTypeName())
+	require.Equal(t, typeToStringMap[TYPE_BIGINT], columnTypes[1].DatabaseTypeName())
+	require.Equal(t, reflect.TypeOf((*any)(nil)).Elem(), columnTypes[0].ScanType())
+	require.Equal(t, reflect.TypeOf(int64(0)), columnTypes[1].ScanType())
+}
+
 func TestUnionTypes(t *testing.T) {
 	t.Parallel()
 	db := openDbWrapper(t, ``)
@@ -1031,25 +1051,4 @@
 		require.Equal(t, "a", val.Tag)
 		require.Equal(t, int32(123), val.Value)
 	})
-=======
-func TestJSONColType(t *testing.T) {
-	db := openDbWrapper(t, ``)
-	defer closeDbWrapper(t, db)
-
-	_, err := db.Exec(`CREATE OR REPLACE TABLE test AS SELECT '[10]'::JSON AS col, 1 AS val`)
-	require.NoError(t, err)
-
-	res, err := db.QueryContext(context.Background(), `SELECT col AS value, count(*) AS count FROM test GROUP BY 1`)
-	require.NoError(t, err)
-	defer closeRowsWrapper(t, res)
-
-	columnTypes, err := res.ColumnTypes()
-	require.NoError(t, err)
-
-	require.Equal(t, 2, len(columnTypes))
-	require.Equal(t, aliasJSON, columnTypes[0].DatabaseTypeName())
-	require.Equal(t, typeToStringMap[TYPE_BIGINT], columnTypes[1].DatabaseTypeName())
-	require.Equal(t, reflect.TypeOf((*any)(nil)).Elem(), columnTypes[0].ScanType())
-	require.Equal(t, reflect.TypeOf(int64(0)), columnTypes[1].ScanType())
->>>>>>> 9f1e3764
 }