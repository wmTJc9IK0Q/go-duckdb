package duckdb

import (
	"bytes"
	"context"
	"database/sql"
	"fmt"
	"math/big"
	"strconv"
	"testing"
	"time"

	"github.com/google/uuid"
	"github.com/stretchr/testify/require"
)

// First, this test inserts all types (except UUID and DECIMAL) with the Appender.
// Then, it tests scanning these types.

type testTypesEnum string

const testTypesEnumSQL = `CREATE TYPE my_enum AS ENUM ('0', '1', '2')`

type testTypesStruct struct {
	A int32
	B string
}

type testTypesRow struct {
	Boolean_col      bool
	Tinyint_col      int8
	Smallint_col     int16
	Integer_col      int32
	Bigint_col       int64
	Utinyint_col     uint8
	Usmallint_col    uint16
	Uinteger_col     uint32
	Ubigint_col      uint64
	Float_col        float32
	Double_col       float64
	Timestamp_col    time.Time
	Date_col         time.Time
	Time_col         time.Time
	Interval_col     Interval
	Hugeint_col      *big.Int
	Varchar_col      string
	Blob_col         []byte
	Timestamp_s_col  time.Time
	Timestamp_ms_col time.Time
	Timestamp_ns_col time.Time
	Enum_col         testTypesEnum
	List_col         Composite[[]int32]
	Struct_col       Composite[testTypesStruct]
	Map_col          Map
	Array_col        Composite[[3]int32]
	Time_tz_col      time.Time
	Timestamp_tz_col time.Time
	Json_col_map     Composite[map[string]any]
	Json_col_array   Composite[[]any]
	Json_col_string  string
	Json_col_bool    bool
	Json_col_float64 float64
}

const testTypesTableSQL = `CREATE TABLE test (
	Boolean_col BOOLEAN,
	Tinyint_col TINYINT,
	Smallint_col SMALLINT,
	Integer_col INTEGER,
	Bigint_col BIGINT,
	Utinyint_col UTINYINT,
	Usmallint_col USMALLINT,
	Uinteger_col UINTEGER,
	Ubigint_col UBIGINT,
	Float_col FLOAT,
	Double_col DOUBLE,
	Timestamp_col TIMESTAMP,
	Date_col DATE,
	Time_col TIME,
	Interval_col INTERVAL,
	Hugeint_col HUGEINT,
	Varchar_col VARCHAR,
	Blob_col BLOB,
	Timestamp_s_col TIMESTAMP_S,
	Timestamp_ms_col TIMESTAMP_MS,
	Timestamp_ns_col TIMESTAMP_NS,
	Enum_col my_enum,
	List_col INTEGER[],
	Struct_col STRUCT(A INTEGER, B VARCHAR),
	Map_col MAP(INTEGER, VARCHAR),
	Array_col INTEGER[3],
	Time_tz_col TIMETZ,
	Timestamp_tz_col TIMESTAMPTZ,
	Json_col_map JSON,
	Json_col_array JSON,
	Json_col_string JSON,
	Json_col_bool JSON,
	Json_col_float64 JSON
)`

func (r *testTypesRow) toUTC() {
	r.Timestamp_col = r.Timestamp_col.UTC()
	r.Timestamp_s_col = r.Timestamp_s_col.UTC()
	r.Timestamp_ms_col = r.Timestamp_ms_col.UTC()
	r.Timestamp_ns_col = r.Timestamp_ns_col.UTC()
	r.Time_tz_col = r.Time_tz_col.UTC()
	r.Timestamp_tz_col = r.Timestamp_tz_col.UTC()
}

func testTypesGenerateRow[T require.TestingT](t T, i int) testTypesRow {
	// Get the timestamp for all TS columns.
	IST, err := time.LoadLocation("Asia/Kolkata")
	require.NoError(t, err)

	const longForm = "2006-01-02 15:04:05 MST"
	ts, err := time.ParseInLocation(longForm, "2016-01-17 20:04:05 IST", IST)
	require.NoError(t, err)

	// Get the DATE, TIME, and TIMETZ column values.
	dateUTC := time.Date(1992, time.September, 20, 0, 0, 0, 0, time.UTC)
	timeUTC := time.Date(1, time.January, 1, 11, 42, 7, 0, time.UTC)
	timeTZ := time.Date(1, time.January, 1, 11, 42, 7, 0, IST)

	var buffer bytes.Buffer
	for j := 0; j < i; j++ {
		buffer.WriteString("hello!")
	}
	varcharCol := buffer.String()

	listCol := Composite[[]int32]{
		[]int32{int32(i)},
	}
	structCol := Composite[testTypesStruct]{
		testTypesStruct{int32(i), "a" + strconv.Itoa(i)},
	}
	mapCol := Map{
		int32(i): "other_longer_val",
	}
	arrayCol := Composite[[3]int32]{
		[3]int32{int32(i), int32(i), int32(i)},
	}
	jsonMapCol := Composite[map[string]any]{
		map[string]any{
			"hello": float64(42),
			"world": float64(84),
		},
	}
	jsonArrayCol := Composite[[]any]{
		[]any{"hello", "world"},
	}

	return testTypesRow{
		i%2 == 1,
		int8(i % 127),
		int16(i % 32767),
		int32(2147483647 - i),
		int64(9223372036854775807 - i),
		uint8(i % 256),
		uint16(i % 65535),
		uint32(2147483647 - i),
		uint64(9223372036854775807 - i),
		float32(i),
		float64(i),
		ts,
		dateUTC,
		timeUTC,
		Interval{Days: 0, Months: int32(i), Micros: 0},
		big.NewInt(int64(i)),
		varcharCol,
		[]byte{'A', 'B'},
		ts,
		ts,
		ts,
		testTypesEnum(strconv.Itoa(i % 3)),
		listCol,
		structCol,
		mapCol,
		arrayCol,
		timeTZ,
		ts,
		jsonMapCol,
		jsonArrayCol,
		varcharCol,
		i%2 == 1,
		float64(i),
	}
}

func testTypesGenerateRows[T require.TestingT](t T, rowCount int) []testTypesRow {
	var expectedRows []testTypesRow
	for i := 0; i < rowCount; i++ {
		r := testTypesGenerateRow(t, i)
		expectedRows = append(expectedRows, r)
	}
	return expectedRows
}

func testTypesReset[T require.TestingT](t T, c *Connector) {
	_, err := sql.OpenDB(c).ExecContext(context.Background(), `DELETE FROM test`)
	require.NoError(t, err)
}

func testTypes[T require.TestingT](t T, db *sql.DB, a *Appender, expectedRows []testTypesRow) []testTypesRow {
	// Append the rows. We cannot append Composite types.
	for i := 0; i < len(expectedRows); i++ {
		r := &expectedRows[i]
		err := a.AppendRow(
			r.Boolean_col,
			r.Tinyint_col,
			r.Smallint_col,
			r.Integer_col,
			r.Bigint_col,
			r.Utinyint_col,
			r.Usmallint_col,
			r.Uinteger_col,
			r.Ubigint_col,
			r.Float_col,
			r.Double_col,
			r.Timestamp_col,
			r.Date_col,
			r.Time_col,
			r.Interval_col,
			r.Hugeint_col,
			r.Varchar_col,
			r.Blob_col,
			r.Timestamp_s_col,
			r.Timestamp_ms_col,
			r.Timestamp_ns_col,
			string(r.Enum_col),
			r.List_col.Get(),
			r.Struct_col.Get(),
			r.Map_col,
			r.Array_col.Get(),
			r.Time_tz_col,
			r.Timestamp_tz_col,
			r.Json_col_map.Get(),
			r.Json_col_array.Get(),
			r.Json_col_string,
			r.Json_col_bool,
			r.Json_col_float64)
		require.NoError(t, err)
	}
	require.NoError(t, a.Flush())

	res, err := db.QueryContext(context.Background(), `SELECT * FROM test ORDER BY Smallint_col`)
	require.NoError(t, err)
	defer closeRowsWrapper(t, res)

	// Scan the rows.
	var actualRows []testTypesRow
	for res.Next() {
		var r testTypesRow
		err = res.Scan(
			&r.Boolean_col,
			&r.Tinyint_col,
			&r.Smallint_col,
			&r.Integer_col,
			&r.Bigint_col,
			&r.Utinyint_col,
			&r.Usmallint_col,
			&r.Uinteger_col,
			&r.Ubigint_col,
			&r.Float_col,
			&r.Double_col,
			&r.Timestamp_col,
			&r.Date_col,
			&r.Time_col,
			&r.Interval_col,
			&r.Hugeint_col,
			&r.Varchar_col,
			&r.Blob_col,
			&r.Timestamp_s_col,
			&r.Timestamp_ms_col,
			&r.Timestamp_ns_col,
			&r.Enum_col,
			&r.List_col,
			&r.Struct_col,
			&r.Map_col,
			&r.Array_col,
			&r.Time_tz_col,
			&r.Timestamp_tz_col,
			&r.Json_col_map,
			&r.Json_col_array,
			&r.Json_col_string,
			&r.Json_col_bool,
			&r.Json_col_float64)
		require.NoError(t, err)
		actualRows = append(actualRows, r)
	}

	require.NoError(t, err)
	require.Equal(t, len(expectedRows), len(actualRows))
	return actualRows
}

func TestTypes(t *testing.T) {
	expectedRows := testTypesGenerateRows(t, 3)
	c, db, conn, a := prepareAppender(t, testTypesEnumSQL+";"+testTypesTableSQL)
	defer cleanupAppender(t, c, db, conn, a)
	actualRows := testTypes(t, db, a, expectedRows)

	for i := range actualRows {
		expectedRows[i].toUTC()
		require.Equal(t, expectedRows[i], actualRows[i])
	}
	require.Equal(t, len(expectedRows), len(actualRows))
}

// NOTE: go-duckdb only contains very few benchmarks. The purpose of those benchmarks is to avoid regressions
// of its main functionalities. I.e., functions related to implementing the database/sql interface.
var benchmarkTypesResult []testTypesRow

func BenchmarkTypes(b *testing.B) {
	expectedRows := testTypesGenerateRows(b, GetDataChunkCapacity()*3+10)
	c, db, conn, a := prepareAppender(b, testTypesEnumSQL+";"+testTypesTableSQL)
	defer cleanupAppender(b, c, db, conn, a)

	var r []testTypesRow
	b.ResetTimer()
	for n := 0; n < b.N; n++ {
		r = testTypes(b, db, a, expectedRows)
		testTypesReset(b, c)
	}
	b.StopTimer()

	// Ensure that the compiler does not eliminate the line by storing the result.
	benchmarkTypesResult = r
}

func compareDecimal(t *testing.T, want Decimal, got Decimal) {
	require.Equal(t, want.Scale, got.Scale)
	require.Equal(t, want.Width, got.Width)
	require.Equal(t, want.Value.String(), got.Value.String())
}

func TestDecimal(t *testing.T) {
	db := openDbWrapper(t, ``)
	defer closeDbWrapper(t, db)

	t.Run("SELECT all possible DECIMAL widths", func(t *testing.T) {
		for i := 1; i <= 38; i++ {
			r := db.QueryRow(fmt.Sprintf(`SELECT 0::DECIMAL(%d, 1)`, i))
			var actual Decimal
			require.NoError(t, r.Scan(&actual))
			expected := Decimal{Width: uint8(i), Value: big.NewInt(0), Scale: 1}
			require.Equal(t, expected, actual)
		}
	})

	t.Run("SELECT different DECIMAL types", func(t *testing.T) {
		res, err := db.Query(`SELECT * FROM (VALUES
			(1.23::DECIMAL(3, 2)),
			(-1.23::DECIMAL(3, 2)),
			(123.45::DECIMAL(5, 2)),
			(-123.45::DECIMAL(5, 2)),
			(123456789.01::DECIMAL(11, 2)),
			(-123456789.01::DECIMAL(11, 2)),
			(1234567890123456789.234::DECIMAL(22, 3)),
			(-1234567890123456789.234::DECIMAL(22, 3)),
		) v
		ORDER BY v ASC`)
		require.NoError(t, err)
		defer closeRowsWrapper(t, res)

		bigNumber, success := new(big.Int).SetString("1234567890123456789234", 10)
		require.True(t, success)
		bigNegativeNumber, success := new(big.Int).SetString("-1234567890123456789234", 10)
		require.True(t, success)
		tests := []struct {
			input string
			want  Decimal
		}{
			{input: "1.23::DECIMAL(3, 2)", want: Decimal{Value: big.NewInt(123), Width: 3, Scale: 2}},
			{input: "-1.23::DECIMAL(3, 2)", want: Decimal{Value: big.NewInt(-123), Width: 3, Scale: 2}},
			{input: "123.45::DECIMAL(5, 2)", want: Decimal{Value: big.NewInt(12345), Width: 5, Scale: 2}},
			{input: "-123.45::DECIMAL(5, 2)", want: Decimal{Value: big.NewInt(-12345), Width: 5, Scale: 2}},
			{input: "123456789.01::DECIMAL(11, 2)", want: Decimal{Value: big.NewInt(12345678901), Width: 11, Scale: 2}},
			{input: "-123456789.01::DECIMAL(11, 2)", want: Decimal{Value: big.NewInt(-12345678901), Width: 11, Scale: 2}},
			{input: "1234567890123456789.234::DECIMAL(22, 3)", want: Decimal{Value: bigNumber, Width: 22, Scale: 3}},
			{input: "-1234567890123456789.234::DECIMAL(22, 3)", want: Decimal{Value: bigNegativeNumber, Width: 22, Scale: 3}},
		}
		for _, test := range tests {
			r := db.QueryRow(fmt.Sprintf(`SELECT %s`, test.input))
			var fs Decimal
			require.NoError(t, r.Scan(&fs))
			compareDecimal(t, test.want, fs)
		}
	})

	t.Run("SELECT a huge DECIMAL ", func(t *testing.T) {
		bigInt, success := new(big.Int).SetString("12345678901234567890123456789", 10)
		require.True(t, success)
		var f Decimal
		require.NoError(t, db.QueryRow("SELECT 123456789.01234567890123456789::DECIMAL(29, 20)").Scan(&f))
		compareDecimal(t, Decimal{Value: bigInt, Width: 29, Scale: 20}, f)
	})

	t.Run("SELECT DECIMAL types and compare them to FLOAT64", func(t *testing.T) {
		tests := []struct {
			input string
			want  float64
		}{
			{input: "1.23::DECIMAL(3, 2)", want: 1.23},
			{input: "-1.23::DECIMAL(3, 2)", want: -1.23},
			{input: "123.45::DECIMAL(5, 2)", want: 123.45},
			{input: "-123.45::DECIMAL(5, 2)", want: -123.45},
			{input: "123456789.01::DECIMAL(11, 2)", want: 123456789.01},
			{input: "-123456789.01::DECIMAL(11, 2)", want: -123456789.01},
			{input: "1234567890123456789.234::DECIMAL(22, 3)", want: 1234567890123456789.234},
			{input: "-1234567890123456789.234::DECIMAL(22, 3)", want: -1234567890123456789.234},
			{input: "123456789.01234567890123456789::DECIMAL(29, 20)", want: 123456789.01234567890123456789},
			{input: "-123456789.01234567890123456789::DECIMAL(29, 20)", want: -123456789.01234567890123456789},
		}
		for _, test := range tests {
			r := db.QueryRow(fmt.Sprintf("SELECT %s", test.input))
			var fs Decimal
			require.NoError(t, r.Scan(&fs))
			require.Equal(t, test.want, fs.Float64())
		}
	})

	t.Run("SELECT DECIMAL types and compare them to STRING", func(t *testing.T) {
		tests := []struct {
			input string
			want  string
		}{
			{input: "1.23::DECIMAL(3, 2)", want: "1.23"},
			{input: "-1.23::DECIMAL(3, 2)", want: "-1.23"},
			{input: "123.45::DECIMAL(5, 2)", want: "123.45"},
			{input: "-123.45::DECIMAL(5, 2)", want: "-123.45"},
			{input: "123456789.01::DECIMAL(11, 2)", want: "123456789.01"},
			{input: "-123456789.01::DECIMAL(11, 2)", want: "-123456789.01"},
			{input: "1234567890123456789.234::DECIMAL(22, 3)", want: "1234567890123456789.234"},
			{input: "-1234567890123456789.234::DECIMAL(22, 3)", want: "-1234567890123456789.234"},
			{input: "123456789.01234567890123456789::DECIMAL(29, 20)", want: "123456789.01234567890123456789"},
			{input: "-123456789.01234567890123456789::DECIMAL(29, 20)", want: "-123456789.01234567890123456789"},
		}
		for _, test := range tests {
			r := db.QueryRow(fmt.Sprintf("SELECT %s", test.input))
			var fs Decimal
			require.NoError(t, r.Scan(&fs))
			require.Equal(t, test.want, fs.String())
		}
	})
}

func TestDecimalString(t *testing.T) {
	testCases := []struct {
		input    Decimal
		expected string
	}{
		{
			input: Decimal{
				Width: 18,
				Scale: 0,
				Value: big.NewInt(0),
			},
			expected: "0",
		},
		{
			input: Decimal{
				Width: 18,
				Scale: 6,
				Value: big.NewInt(0),
			},
			expected: "0",
		},
		{
			input: Decimal{
				Width: 18,
				Scale: 0,
				Value: big.NewInt(1234567890),
			},
			expected: "1234567890",
		},
		{
			input: Decimal{
				Width: 18,
				Scale: 0,
				Value: big.NewInt(-1234567890),
			},
			expected: "-1234567890",
		},
		{
			input: Decimal{
				Width: 18,
				Scale: 1,
				Value: big.NewInt(1234567890),
			},
			expected: "123456789",
		},
		{
			input: Decimal{
				Width: 18,
				Scale: 1,
				Value: big.NewInt(-1234567890),
			},
			expected: "-123456789",
		},
		{
			input: Decimal{
				Width: 18,
				Scale: 2,
				Value: big.NewInt(1234567890),
			},
			expected: "12345678.9",
		},
		{
			input: Decimal{
				Width: 18,
				Scale: 2,
				Value: big.NewInt(-1234567890),
			},
			expected: "-12345678.9",
		},
		{
			input: Decimal{
				Width: 18,
				Scale: 6,
				Value: big.NewInt(1234567890),
			},
			expected: "1234.56789",
		},
		{
			input: Decimal{
				Width: 18,
				Scale: 6,
				Value: big.NewInt(-1234567890),
			},
			expected: "-1234.56789",
		},
		{
			input: Decimal{
				Width: 18,
				Scale: 12,
				Value: big.NewInt(1234567890),
			},
			expected: "0.00123456789",
		},
		{
			input: Decimal{
				Width: 18,
				Scale: 12,
				Value: big.NewInt(-1234567890),
			},
			expected: "-0.00123456789",
		},
		{
			input: Decimal{
				Width: 18,
				Scale: 1,
				Value: big.NewInt(1234500000),
			},
			expected: "123450000",
		},
		{
			input: Decimal{
				Width: 18,
				Scale: 1,
				Value: big.NewInt(-1234500000),
			},
			expected: "-123450000",
		},
		{
			input: Decimal{
				Width: 18,
				Scale: 8,
				Value: big.NewInt(-705399),
			},
			expected: "-0.00705399",
		},
		{
			input: Decimal{
				Width: 18,
				Scale: 8,
				Value: big.NewInt(821662),
			},
			expected: "0.00821662",
		},
	}

	for _, tc := range testCases {
		actual := tc.input.String()
		if actual != tc.expected {
			require.Equal(t, tc.expected, actual)
		}
	}
}

func TestBlob(t *testing.T) {
	db := openDbWrapper(t, ``)
	defer closeDbWrapper(t, db)

	// Scan a hexadecimal value.
	var b []byte
	require.NoError(t, db.QueryRow("SELECT '\\xAA'::BLOB").Scan(&b))
	require.Equal(t, []byte{0xAA}, b)
}

func TestList(t *testing.T) {
	db := openDbWrapper(t, ``)
	defer closeDbWrapper(t, db)

	// Test a LIST exceeding duckdb's standard vector size.
	const n = 4000
	var row Composite[[]int]
	require.NoError(t, db.QueryRow("SELECT range(0, ?, 1)", n).Scan(&row))
	require.Len(t, row.Get(), n)
	for i := 0; i < n; i++ {
		require.Equal(t, i, row.Get()[i])
	}
}

func TestUUID(t *testing.T) {
	db := openDbWrapper(t, ``)
	defer closeDbWrapper(t, db)

	_, err := db.Exec(`CREATE TABLE uuid_test(uuid UUID)`)
	require.NoError(t, err)

	tests := []uuid.UUID{
		uuid.New(),
		uuid.Nil,
		uuid.MustParse("80000000-0000-0000-0000-200000000000"),
	}
	for _, test := range tests {
		_, err = db.Exec(`INSERT INTO uuid_test VALUES(?)`, test)
		require.NoError(t, err)

		var val uuid.UUID
		require.NoError(t, db.QueryRow(`SELECT uuid FROM uuid_test WHERE uuid = ?`, test).Scan(&val))
		require.Equal(t, test, val)

		require.NoError(t, db.QueryRow(`SELECT ?`, test).Scan(&val))
		require.Equal(t, test, val)

		require.NoError(t, db.QueryRow(`SELECT ?::uuid`, test).Scan(&val))
		require.Equal(t, test, val)

		var u UUID
		require.NoError(t, db.QueryRow(`SELECT uuid FROM uuid_test WHERE uuid = ?`, test).Scan(&u))
		require.Equal(t, test.String(), u.String())

		require.NoError(t, db.QueryRow(`SELECT ?`, test).Scan(&u))
		require.Equal(t, test.String(), u.String())

		require.NoError(t, db.QueryRow(`SELECT ?::uuid`, test).Scan(&u))
		require.Equal(t, test.String(), u.String())
	}
}

func TestUUIDScanError(t *testing.T) {
	db := openDbWrapper(t, ``)
	defer closeDbWrapper(t, db)

	var u UUID
	// invalid value type
	require.Error(t, db.QueryRow(`SELECT 12345`).Scan(&u))
	// string value not valid
	require.Error(t, db.QueryRow(`SELECT 'I am not a UUID.'`).Scan(&u))
	// blob value not valid
	require.Error(t, db.QueryRow(`SELECT '123456789012345678901234567890123456'::BLOB`).Scan(&u))
}

func TestDate(t *testing.T) {
	db := openDbWrapper(t, ``)
	defer closeDbWrapper(t, db)

	tests := map[string]struct {
		want  time.Time
		input string
	}{
		"epoch":       {input: "1970-01-01", want: time.UnixMilli(0).UTC()},
		"before 1970": {input: "1950-12-12", want: time.Date(1950, time.December, 12, 0, 0, 0, 0, time.UTC)},
		"after 1970":  {input: "2022-12-12", want: time.Date(2022, time.December, 12, 0, 0, 0, 0, time.UTC)},
	}
	for _, test := range tests {
		var res time.Time
		err := db.QueryRow("SELECT CAST(? as DATE)", test.input).Scan(&res)
		require.NoError(t, err)
		require.Equal(t, test.want, res)
	}

	ts, err := time.Parse(time.DateTime, time.DateTime)
	require.NoError(t, err)

	var res time.Time
	err = db.QueryRow(`SELECT ?::DATE`, ts).Scan(&res)
	require.NoError(t, err)
	require.Equal(t, time.Date(2006, time.January, 0o2, 0, 0, 0, 0, time.UTC), res)
}

func TestTime(t *testing.T) {
	db := openDbWrapper(t, ``)
	defer closeDbWrapper(t, db)

	IST, err := time.LoadLocation("Asia/Kolkata")
	require.NoError(t, err)

	timeUTC := time.Date(1, time.January, 1, 11, 42, 7, 0, time.UTC)

	var res time.Time
	err = db.QueryRow(`SELECT ?::TIME`, timeUTC).Scan(&res)
	require.NoError(t, err)
	require.Equal(t, timeUTC, res)

	timeTZ := time.Date(1, time.January, 1, 11, 42, 7, 0, IST)

	err = db.QueryRow(`SELECT ?::TIMETZ`, timeTZ).Scan(&res)
	require.NoError(t, err)
	require.Equal(t, timeTZ.UTC(), res)
}

func TestENUMs(t *testing.T) {
	db := openDbWrapper(t, ``)
	defer closeDbWrapper(t, db)

	type environment string
	const (
		Sea  environment = "Sea"
		Air  environment = "Air"
		Land environment = "Land"
	)

	_, err := db.Exec("CREATE TYPE element AS ENUM ('Sea', 'Air', 'Land')")
	require.NoError(t, err)

	_, err = db.Exec("CREATE TABLE vehicles (name text, environment element)")
	require.NoError(t, err)

	_, err = db.Exec("INSERT INTO vehicles VALUES (?, ?), (?, ?)", "Aircraft", Air, "Boat", Sea)
	require.NoError(t, err)

	var name string
	var env environment
	require.NoError(t, db.QueryRow("SELECT name, environment FROM vehicles WHERE environment = ?", Air).Scan(&name, &env))
	require.Equal(t, "Aircraft", name)
	require.Equal(t, Air, env)

	_, err = db.Exec("CREATE TABLE all_enums (environments element[])")
	require.NoError(t, err)

	_, err = db.Exec("INSERT INTO all_enums VALUES ([?, ?, ?])", Air, Land, Sea)
	require.NoError(t, err)

	var row Composite[[]environment]
	require.NoError(t, db.QueryRow("SELECT environments FROM all_enums").Scan(&row))
	require.ElementsMatch(t, []environment{Air, Sea, Land}, row.Get())
}

func TestHugeInt(t *testing.T) {
	db := openDbWrapper(t, ``)
	defer closeDbWrapper(t, db)

	t.Run("SELECT different HUGEINT values", func(t *testing.T) {
		tests := []string{
			"0",
			"1",
			"-1",
			"9223372036854775807",
			"-9223372036854775808",
			"170141183460469231731687303715884105727",
			"-170141183460469231731687303715884105727",
		}
		for _, test := range tests {
			var res *big.Int
			err := db.QueryRow(fmt.Sprintf("SELECT %s::HUGEINT", test)).Scan(&res)
			require.NoError(t, err)
			require.Equal(t, test, res.String())
		}
	})

	t.Run("HUGEINT binding", func(t *testing.T) {
		_, err := db.Exec("CREATE TABLE hugeint_test (number HUGEINT)")
		require.NoError(t, err)

		val := big.NewInt(1)
		val.SetBit(val, 101, 1)
		_, err = db.Exec("INSERT INTO hugeint_test VALUES(?)", val)
		require.NoError(t, err)

		var res *big.Int
		err = db.QueryRow("SELECT number FROM hugeint_test WHERE number = ?", val).Scan(&res)
		require.NoError(t, err)
		require.Equal(t, val.String(), res.String())

		tooHuge := big.NewInt(1)
		tooHuge.SetBit(tooHuge, 129, 1)
		_, err = db.Exec("INSERT INTO hugeint_test VALUES(?)", tooHuge)
		require.Error(t, err)
		require.Contains(t, err.Error(), "too big for HUGEINT")
	})
}

func TestTimestampTZ(t *testing.T) {
	db := openDbWrapper(t, ``)
	defer closeDbWrapper(t, db)

	_, err := db.Exec("CREATE TABLE IF NOT EXISTS tbl (tz TIMESTAMPTZ)")
	require.NoError(t, err)

	IST, err := time.LoadLocation("Asia/Kolkata")
	require.NoError(t, err)

	const longForm = "2006-01-02 15:04:05 MST"
	ts, err := time.ParseInLocation(longForm, "2016-01-17 20:04:05 IST", IST)
	require.NoError(t, err)

	_, err = db.Exec("INSERT INTO tbl (tz) VALUES(?)", ts)
	require.NoError(t, err)

	var tz time.Time
	err = db.QueryRow("SELECT tz FROM tbl").Scan(&tz)
	require.NoError(t, err)
	require.Equal(t, ts.UTC(), tz)
}

func TestBoolean(t *testing.T) {
	db := openDbWrapper(t, ``)
	defer closeDbWrapper(t, db)

	var res bool
	require.NoError(t, db.QueryRow("SELECT ?", true).Scan(&res))
	require.True(t, res)

	require.NoError(t, db.QueryRow("SELECT ?", false).Scan(&res))
	require.False(t, res)

	require.NoError(t, db.QueryRow("SELECT ?", 0).Scan(&res))
	require.False(t, res)

	require.NoError(t, db.QueryRow("SELECT ?", 1).Scan(&res))
	require.True(t, res)
}

func TestTimestamp(t *testing.T) {
	db := openDbWrapper(t, ``)
	defer closeDbWrapper(t, db)

	tests := map[string]struct {
		input string
		want  time.Time
	}{
		"epoch":         {input: "1970-01-01", want: time.UnixMilli(0).UTC()},
		"before 1970":   {input: "1950-12-12", want: time.Date(1950, time.December, 12, 0, 0, 0, 0, time.UTC)},
		"after 1970":    {input: "2022-12-12", want: time.Date(2022, time.December, 12, 0, 0, 0, 0, time.UTC)},
		"HH:MM:SS":      {input: "2022-12-12 11:35:43", want: time.Date(2022, time.December, 12, 11, 35, 43, 0, time.UTC)},
		"HH:MM:SS.DDDD": {input: "2022-12-12 11:35:43.5678", want: time.Date(2022, time.December, 12, 11, 35, 43, 567800000, time.UTC)},
	}
	for _, test := range tests {
		var res time.Time
		err := db.QueryRow("SELECT CAST(? as TIMESTAMP)", test.input).Scan(&res)
		require.NoError(t, err)
		require.Equal(t, test.want, res)
	}
}

func TestInterval(t *testing.T) {
	db := openDbWrapper(t, ``)
	defer closeDbWrapper(t, db)

	t.Run("INTERVAL binding", func(t *testing.T) {
		interval := Interval{Days: 10, Months: 4, Micros: 4}
		row := db.QueryRow("SELECT ?::INTERVAL", interval)

		var res Interval
		require.NoError(t, row.Scan(&res))
		require.Equal(t, interval, res)
	})

	t.Run("INTERVAL scanning", func(t *testing.T) {
		tests := map[string]struct {
			input string
			want  Interval
		}{
			"simple interval": {
				input: "INTERVAL 5 HOUR",
				want:  Interval{Days: 0, Months: 0, Micros: 18000000000},
			},
			"interval arithmetic": {
				input: "INTERVAL 1 DAY + INTERVAL 5 DAY",
				want:  Interval{Days: 6, Months: 0, Micros: 0},
			},
			"timestamp arithmetic": {
				input: "CAST('2022-05-01' as TIMESTAMP) - CAST('2022-04-01' as TIMESTAMP)",
				want:  Interval{Days: 30, Months: 0, Micros: 0},
			},
		}
		for _, test := range tests {
			var res Interval
			err := db.QueryRow(fmt.Sprintf("SELECT %s", test.input)).Scan(&res)
			require.NoError(t, err)
			require.Equal(t, test.want, res)
		}
	})
}

func TestArray(t *testing.T) {
	db := openDbWrapper(t, ``)
	defer closeDbWrapper(t, db)

	_, err := db.Exec(`CREATE TABLE needle (vec FLOAT[3])`)
	require.NoError(t, err)

	_, err = db.Exec(`INSERT INTO needle VALUES (array[5, 5, 5])`)
	require.NoError(t, err)

	res, err := db.Query(`SELECT vec FROM needle`)
	require.NoError(t, err)
	defer closeRowsWrapper(t, res)

	for res.Next() {
		var vec Composite[[3]float64]
		err = res.Scan(&vec)
		require.NoError(t, err)
		require.NoError(t, res.Err())
		require.Equal(t, [3]float64{5, 5, 5}, vec.Get())
	}
}

func TestJSONType(t *testing.T) {
	db := openDbWrapper(t, ``)
	defer closeDbWrapper(t, db)

	_, err := db.Exec(`CREATE TABLE test (c1 STRUCT(index INTEGER))`)
	require.NoError(t, err)

	_, err = db.Exec(`INSERT INTO test VALUES ({index: 1}), ({index: 2}), ({index: 2}), ({index: 3}), ({index: 3}), ({index: 3})`)
	require.NoError(t, err)

	// Verify results.
	row := db.QueryRowContext(context.Background(), `
	SELECT json_group_object(t2.status, t2.count) AS result
	FROM (
		SELECT json_extract(c1, '$.index') AS status, COUNT(*) AS count
		FROM test
		GROUP BY status
	) AS t2`)

	var res Composite[map[string]any]
	require.NoError(t, row.Scan(&res))
	require.Equal(t, float64(1), res.Get()["1"])
	require.Equal(t, float64(2), res.Get()["2"])
	require.Equal(t, float64(3), res.Get()["3"])
<<<<<<< HEAD
	require.NoError(t, db.Close())
}

func TestUnionTypes(t *testing.T) {
	t.Parallel()
	db := openDB(t)
	defer db.Close()

	// Test basic union type creation and reading
	t.Run("basic union operations", func(t *testing.T) {
		rows, err := db.Query(`
            SELECT
                (123)::UNION(num INTEGER, str VARCHAR) as int_union,
                ('hello')::UNION(num INTEGER, str VARCHAR) as str_union,
                NULL::UNION(num INTEGER, str VARCHAR) as null_union
        `)
		require.NoError(t, err)
		defer rows.Close()

		require.True(t, rows.Next())
		var intUnion, strUnion, nullUnion interface{}
		err = rows.Scan(&intUnion, &strUnion, &nullUnion)
		require.NoError(t, err)

		require.Equal(t, int32(123), intUnion)
		require.Equal(t, "hello", strUnion)
		require.Nil(t, nullUnion)
	})

	// Test union with different types
	t.Run("union with different types", func(t *testing.T) {
		rows, err := db.Query(`
            WITH unions AS (
                SELECT
                    (1.5)::UNION(d DOUBLE, i INTEGER) as double_union,
                    ('2024-01-01'::DATE)::UNION(d DATE, s VARCHAR) as date_union
            )
            SELECT * FROM unions
        `)
		require.NoError(t, err)
		defer rows.Close()

		require.True(t, rows.Next())
		var doubleUnion, dateUnion interface{}
		err = rows.Scan(&doubleUnion, &dateUnion)
		require.NoError(t, err)

		require.Equal(t, float64(1.5), doubleUnion)
		require.Equal(t, time.Date(2024, 1, 1, 0, 0, 0, 0, time.UTC), dateUnion)
	})

	// Test column type information
	t.Run("union column type info", func(t *testing.T) {
		rows, err := db.Query(`
            SELECT (123)::UNION(num INTEGER, str VARCHAR) as union_col
        `)
		require.NoError(t, err)
		defer rows.Close()

		types, err := rows.ColumnTypes()
		require.NoError(t, err)
		require.Equal(t, "UNION(num INTEGER, str VARCHAR)", types[0].DatabaseTypeName())
	})

	// Test multiple union members
	t.Run("union with multiple members", func(t *testing.T) {
		rows, err := db.Query(`
            SELECT (123)::UNION(a INTEGER, b VARCHAR, c DOUBLE) as multi_union
        `)
		require.NoError(t, err)
		defer rows.Close()

		require.True(t, rows.Next())
		var val interface{}
		err = rows.Scan(&val)
		require.NoError(t, err)
		require.Equal(t, int32(123), val)
	})
=======
>>>>>>> cdeae8e6
}<|MERGE_RESOLUTION|>--- conflicted
+++ resolved
@@ -942,8 +942,6 @@
 	require.Equal(t, float64(1), res.Get()["1"])
 	require.Equal(t, float64(2), res.Get()["2"])
 	require.Equal(t, float64(3), res.Get()["3"])
-<<<<<<< HEAD
-	require.NoError(t, db.Close())
 }
 
 func TestUnionTypes(t *testing.T) {
@@ -1021,6 +1019,4 @@
 		require.NoError(t, err)
 		require.Equal(t, int32(123), val)
 	})
-=======
->>>>>>> cdeae8e6
 }